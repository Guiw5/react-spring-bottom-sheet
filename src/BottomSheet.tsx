--- conflicted
+++ resolved
@@ -661,10 +661,7 @@
           </div>
         )}
         <div
-<<<<<<< HEAD
           id="scroll"
-=======
->>>>>>> 7e93c6c3
           key="scroll"
           data-rsbs-scroll
           ref={scrollRef}
