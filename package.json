--- conflicted
+++ resolved
@@ -8,11 +8,7 @@
   "bugs": {
     "url": "https://github.com/guiw5/react-spring-bottom-sheet/issues"
   },
-<<<<<<< HEAD
-  "version": "3.7.0",
-=======
-  "version": "3.4.1",
->>>>>>> 3cb57d11
+  "version": "3.7.1",
   "main": "dist/index.js",
   "module": "dist/index.es.js",
   "files": [
