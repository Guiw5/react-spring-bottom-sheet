export type SnapPointProps = {
  /**
   * The height of the sticky header, if there's one
   */
  headerHeight: number
  /**
   * The height of the sticky footer, if there's one
   */
  footerHeight: number
  /**
   * If the bottom sheet is animating to a snap point the height will match the destination height, not the height the bottom sheet might have in the middle of the animation. It includes the header and footer heights.
   */
  height: number
  /**
   * Minimum height needed to avoid scroll overflow in the content area, if possible.
   */
  minHeight: number
  /**
   * Max height the sheet can be, your snap points are capped to this value. It's window.innerHeight by default but can be overriden using the maxHeight prop.
   */
  maxHeight: number
}

export type snapPoints = (props: SnapPointProps) => number[] | number

/**
 * `window` comes from window.onresize, maxheightprop is if the `maxHeight` prop is used, and `element` comes from the resize observers that listens to header, footer and the content area
 */
export type ResizeSource = 'window' | 'maxheightprop' | 'element'

export type defaultSnapProps = {
  /** The snap points currently in use, this can be controlled by providing a `snapPoints` function on the bottom sheet. */
  snapPoints: number[]
  /** The last snap point the user dragged to, if any. 0 if the user haven't interacted */
  lastSnap: number | null
} & SnapPointProps

/* Might make sense to expose a preventDefault method here */
export type SpringEvent =
  | { type: 'OPEN' }
  | { type: 'CLOSE' }
  | { type: 'RESIZE'; source: ResizeSource }
  | { type: 'SNAP'; source: 'dragging' | 'custom' | string }

/**
 * Properties that can be used to customize the animation.
 * see https://react-spring.dev/docs/advanced/config#config-visualizer
 */
export type SpringConfig = {
  mass: number
  tension: number
  friction: number
}

export type Props = {
  /**
   * Ensure that whatever you put in here have at least 1px height, or else the bottom sheet won't open
   */
  children: React.ReactNode

  /**
   * Similar to children, but renders next to the overlay element rather than inside it.
   * Useful for things that are position:fixed and need to overlay the backdrop and still be interactive
   * in blocking mode.
   */
  sibling?: React.ReactNode

  /**
<<<<<<< HEAD
   * Scroller target
   */
  scrollerRef?: React.MutableRefObject<HTMLDivElement | null>
=======
   * Pass the spring configurations (to change animation) in this format: { mass, tension, friction }.
   */
  springConfig?: SpringConfig
>>>>>>> 7e93c6c3

  /**
   * Start a transition from closed to open, open to closed, or snap to snap.
   * Return a promise or async to delay the start of the transition, just remember it can be cancelled.
   */
  onSpringStart?: (event: SpringEvent) => void
  /**
   * A running transition didn't finish or got stopped, this event isn't awaited on and might happen
   * after the sheet is unmounted (if it were in the middle of something).
   */
  onSpringCancel?: (event: SpringEvent) => void
  /**
   * The transition ended successfully. Handy to know when it's safe to unmount
   * the sheet without interrupting the closing animation.
   * Return a promise or async to delay the start of the transition, just remember it can be cancelled.
   */
  onSpringEnd?: (event: SpringEvent) => void

  /** Whether the bottom sheet is open or not. */
  open: boolean

  /**
   * Additional CSS class for the container.
   */
  className?: string

  /**
   * Renders a sticky footer at the bottom of the sheet.
   */
  footer?: React.ReactNode

  /**
   * Renders below the drag handle, set to `false` to disable the drag handle
   * @default true
   */
  header?: React.ReactNode | false

  /**
   * A reference to the element that should be focused. By default it'll be the first interactive element.
   * Set to false to disable keyboard focus when opening.
   */
  initialFocusRef?: React.RefObject<HTMLElement> | false

  /**
   * Handler that is called when the user presses *esc*, clicks outside the dialog or drags the sheet to the bottom of the display.
   */
  onDismiss?: () => void

  /**
   * Whether the bottom sheet should block interactions with the rest of the page or not.
   * @default true
   */
  blocking?: boolean

  /**
   * By default the maxHeight is set to window.innerHeight to match 100vh, and responds to window resize events.
   * You can override it by giving maxHeight a number, just make sure you handle things like resize events when needed.
   */
  maxHeight?: number

  /**
   * Ensures that drag interactions works properly on iOS and Android.
   * If setting this to `false`make sure you test on real iOS and Android devices to ensure the dragging interactions don't break.
   * @default true
   */
  scrollLocking?: boolean

  /**
   * Handler that is called to get the height values that the bottom sheet can *snap* to when the user stops dragging.
   * @default ({ minHeight }) => minHeight
   */
  snapPoints?: snapPoints

  /**
   * Handler that is called to get the initial height of the bottom sheet when it's opened (or when the viewport is resized).
   * @default ({ snapPoints, lastSnap }) => lastSnap ?? Math.min(...snapPoints)
   */
  defaultSnap?: number | ((props: defaultSnapProps) => number)

  /**
   * Configures body-scroll-lock to reserve scrollbar gap by setting padding on <body>, clears when closing the bottom sheet.
   * If blocking is true, then reserveScrollBarGap is true by default
   * @default blocking === true
   */
  reserveScrollBarGap?: boolean

  /**
   * Open immediatly instead of initially animating from a closed => open state, useful if the bottom sheet is visible by default and the animation would be distracting
   */
  skipInitialTransition?: boolean

  /**
   * Expand the bottom sheet on the content dragging. By default user can expand the bottom sheet only by dragging the header or overlay. This option enables expanding on dragging the content.
   * @default expandOnContentDrag === false
   */
  expandOnContentDrag?: boolean
} & Omit<React.PropsWithoutRef<JSX.IntrinsicElements['div']>, 'children'>

export interface RefHandles {
  /**
   * When given a number it'll find the closest snap point, so you don't need to know the exact value,
   * Use the callback method to access what snap points you can choose from.
   *
   * Use the second argument for advanced settings like:
   * `source: string` which is passed to onSpring events, and is 'custom' by default
   * `velocity: number` which is 1 by default, adjust it to control the speed of the spring transition to the new snap point
   */
  snapTo: (
    numberOrCallback: number | ((state: defaultSnapProps) => number),
    options?: { source?: string; velocity?: number }
  ) => void

  /**
   * Returns the current snap point, in other words the height.
   * It's update lifecycle with events are onSpringStart and onSpringCancel will give you the old value, while onSpringEnd will give you the current one.
   */
  height: number

  scrollElement: HTMLDivElement
}<|MERGE_RESOLUTION|>--- conflicted
+++ resolved
@@ -66,15 +66,14 @@
   sibling?: React.ReactNode
 
   /**
-<<<<<<< HEAD
+   * Pass the spring configurations (to change animation) in this format: { mass, tension, friction }.
+   */
+  springConfig?: SpringConfig
+
+  /**
    * Scroller target
    */
   scrollerRef?: React.MutableRefObject<HTMLDivElement | null>
-=======
-   * Pass the spring configurations (to change animation) in this format: { mass, tension, friction }.
-   */
-  springConfig?: SpringConfig
->>>>>>> 7e93c6c3
 
   /**
    * Start a transition from closed to open, open to closed, or snap to snap.
